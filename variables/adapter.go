--- conflicted
+++ resolved
@@ -32,7 +32,7 @@
 )
 
 type ValkeyAdapter struct {
-<<<<<<< HEAD
+	ctx     context.Context
 	client                  valkey.Client
 	logger                  logr.Logger
 	hubName                 string
@@ -44,25 +44,12 @@
 func WithValkeyAuditStreamExpiry(expiry time.Duration) ValkeyAdapterOption {
 	return func(va *ValkeyAdapter) {
 		va.valkeyAuditStreamExpiry = expiry
-=======
-	ctx     context.Context
-	client  valkey.Client
-	Logger  *zap.Logger
-	hubName string
-}
-
-func NewValkeyAdapter(ctx context.Context, client valkey.Client, logger *zap.Logger, hubName string) *ValkeyAdapter {
-	return &ValkeyAdapter{
+	}
+}
+
+func NewValkeyAdapter(ctx context.Context, client valkey.Client, logger logr.Logger, hubName string, opts ...ValkeyAdapterOption) *ValkeyAdapter {
+	va := &ValkeyAdapter{
 		ctx:     ctx,
-		client:  client,
-		Logger:  logger,
-		hubName: hubName,
->>>>>>> fb5fa9f5
-	}
-}
-
-func NewValkeyAdapter(client valkey.Client, logger logr.Logger, hubName string, opts ...ValkeyAdapterOption) *ValkeyAdapter {
-	va := &ValkeyAdapter{
 		client:                  client,
 		logger:                  logger,
 		hubName:                 hubName,
@@ -181,16 +168,10 @@
 
 func (r *ValkeyAdapter) AddElementToSet(variableKey string, value string) valkey.Completed {
 	key := r.composeStorageKey(variableKey)
-<<<<<<< HEAD
 	r.logger.Info("Adding element to set", "variableKey", variableKey, "value", value, "key", key)
-	return r.client.B().Sadd().Key(key).Member(value).Build()
-=======
-	r.Logger.Info("Adding element to set", zap.String("variableKey", variableKey), zap.String("value", value), zap.String("key", key))
-
 	cmd := r.client.B().Sadd().Key(key).Member(value).Build()
 	r.client.Do(r.ctx, cmd)
 	return cmd
->>>>>>> fb5fa9f5
 }
 
 func (r *ValkeyAdapter) RemoveElementFromSet(variableKey string, value string) valkey.Completed {
