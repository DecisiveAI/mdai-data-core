--- conflicted
+++ resolved
@@ -30,20 +30,8 @@
 )
 
 type ValkeyAdapter struct {
-<<<<<<< HEAD
-	client  valkey.Client
+	client                  valkey.Client
 	Logger  *zap.Logger
-	hubName string
-}
-
-func NewValkeyAdapter(client valkey.Client, logger *zap.Logger, hubName string) *ValkeyAdapter {
-	return &ValkeyAdapter{
-		client:  client,
-		Logger:  logger,
-		hubName: hubName,
-=======
-	client                  valkey.Client
-	logger                  logr.Logger
 	hubName                 string
 	valkeyAuditStreamExpiry time.Duration
 }
@@ -53,14 +41,13 @@
 func WithValkeyAuditStreamExpiry(expiry time.Duration) ValkeyAdapterOption {
 	return func(va *ValkeyAdapter) {
 		va.valkeyAuditStreamExpiry = expiry
->>>>>>> ba900465
-	}
-}
-
-func NewValkeyAdapter(client valkey.Client, logger logr.Logger, hubName string, opts ...ValkeyAdapterOption) *ValkeyAdapter {
+	}
+}
+
+func NewValkeyAdapter(client valkey.Client, logger *zap.Logger, hubName string, opts ...ValkeyAdapterOption) *ValkeyAdapter {
 	va := &ValkeyAdapter{
 		client:                  client,
-		logger:                  logger,
+		Logger:                  logger,
 		hubName:                 hubName,
 		valkeyAuditStreamExpiry: 30 * 24 * time.Hour,
 	}
