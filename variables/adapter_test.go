package ValkeyAdapter

import (
	"context"
	"testing"
	"time"

	"github.com/go-logr/logr"
	"github.com/stretchr/testify/assert"
	"github.com/stretchr/testify/require"
	"github.com/valkey-io/valkey-go"
	vmock "github.com/valkey-io/valkey-go/mock"
	"go.uber.org/mock/gomock"
	"gopkg.in/yaml.v3"
)

func newAdapterWithMock(t *testing.T) (*ValkeyAdapter, *vmock.Client, context.Context, *gomock.Controller) {
	t.Helper()
	ctrl := gomock.NewController(t)
	client := vmock.NewClient(ctrl)
	adapter := NewValkeyAdapter(client, logr.Discard())
	return adapter, client, context.Background(), ctrl
}

func TestComposeStorageKey(t *testing.T) {
	adapter := NewValkeyAdapter(nil, logr.Discard())
	assert.Equal(t, "variable/hub-1/myvar", adapter.composeStorageKey("myvar", "hub-1"))
}

func TestGetString(t *testing.T) {
	adapter, client, ctx, ctrl := newAdapterWithMock(t)
	defer ctrl.Finish()

	key := "variable/hub/foo"

	client.EXPECT().
		Do(ctx, vmock.Match("GET", key)).
		Return(vmock.Result(vmock.ValkeyString("bar")))
	val, found, err := adapter.GetString(ctx, "foo", "hub")

	require.NoError(t, err)
	assert.True(t, found)
	assert.Equal(t, "bar", val)

	client.EXPECT().
		Do(ctx, vmock.Match("GET", key)).
		Return(vmock.Result(vmock.ValkeyNil()))
	_, found, err = adapter.GetString(ctx, "foo", "hub")

	require.NoError(t, err)
	assert.False(t, found)
}

func TestGetSetAsStringSlice(t *testing.T) {
	adapter, client, ctx, ctrl := newAdapterWithMock(t)
	defer ctrl.Finish()

	key := "variable/hub/myset"

	client.EXPECT().
		Do(ctx, vmock.Match("SMEMBERS", key)).
		Return(vmock.Result(
			vmock.ValkeyArray(vmock.ValkeyBlobString("first"), vmock.ValkeyBlobString("second")),
		))

	got, err := adapter.GetSetAsStringSlice(ctx, "myset", "hub")
	require.NoError(t, err)
	assert.ElementsMatch(t, []string{"first", "second"}, got)
}

func TestGetMapAsString_YAMLConversion(t *testing.T) {
	adapter, client, ctx, ctrl := newAdapterWithMock(t)
	defer ctrl.Finish()

	key := "variable/hub/myhash"

	client.EXPECT().
		Do(ctx, vmock.Match("HGETALL", key)).
		Return(vmock.Result(vmock.ValkeyMap(map[string]valkey.ValkeyMessage{
			"a": vmock.ValkeyBlobString("1"),
			"b": vmock.ValkeyBlobString("two"),
			"c": vmock.ValkeyBlobString("3.14"),
		})))

	out, err := adapter.GetMapAsString(ctx, "myhash", "hub")
	require.NoError(t, err)
	var got map[string]any
	require.NoError(t, yaml.Unmarshal([]byte(out), &got))

	expected := map[string]any{
		"a": 1,     // int
		"b": "two", // string
		"c": 3.14,  // float64
	}

	assert.Equal(t, expected, got)
}

<<<<<<< HEAD
func TestGetMap(t *testing.T) {
	adapter, client, ctx, ctrl := newAdapterWithMock(t)
	defer ctrl.Finish()

	key := "variable/hub/myhash"

	client.EXPECT().
		Do(ctx, vmock.Match("HGETALL", key)).
		Return(vmock.Result(vmock.ValkeyMap(map[string]valkey.ValkeyMessage{
			"a": vmock.ValkeyBlobString("1"),
			"b": vmock.ValkeyBlobString("two"),
			"c": vmock.ValkeyBlobString("3.14"),
		})))

	got, err := adapter.GetMap(ctx, "myhash")
	assert.NoError(t, err)

	expected := map[string]string{
		"a": "1",    // int
		"b": "two",  // string
		"c": "3.14", // float64
	}

	assert.Equal(t, expected, got)
}

func TestGetOperationDef(t *testing.T) {
	adapter := NewValkeyAdapter(nil, logr.Discard(), "hub")

	cases := []struct {
		op   mdaiv1.VariableUpdateOperation
		want bool
	}{
		{VariableUpdateSet, true},
		{VariableUpdateIntIncrBy, true},
		{mdaiv1.VariableUpdateOperation("unknown"), false},
	}
	for _, c := range cases {
		_, ok := adapter.GetOperationDef(c.op)
		assert.Equal(t, c.want, ok, "operation %q", c.op)
	}
}

=======
>>>>>>> 5d25e42c
func TestDeleteKeysWithPrefixUsingScan(t *testing.T) {
	adapter, client, ctx, ctrl := newAdapterWithMock(t)
	defer ctrl.Finish()

	const prefix = "variable/hub/"
	scanPattern := prefix + "*"
	keyToDelete := prefix + "killme"
	keyToKeep := prefix + "keepme"

	scanReply := vmock.ValkeyArray(
		vmock.ValkeyBlobString("0"),
		vmock.ValkeyArray(
			vmock.ValkeyBlobString(keyToDelete),
			vmock.ValkeyBlobString(keyToKeep),
		),
	)

	gomock.InOrder(
		client.EXPECT().
			Do(ctx, vmock.Match(
				"SCAN", "0",
				"MATCH", scanPattern,
				"COUNT", "100",
			)).
			Return(vmock.Result(scanReply)),

		client.EXPECT().
			Do(ctx, vmock.Match("DEL", keyToDelete)).
			Return(vmock.Result(vmock.ValkeyInt64(1))),
	)

	keep := map[string]struct{}{"keepme": {}}
	err := adapter.DeleteKeysWithPrefixUsingScan(ctx, keep, "hub")
	require.NoError(t, err)
}

func TestGetOrCreateMetaPriorityList(t *testing.T) {
	adapter, client, ctx, ctrl := newAdapterWithMock(t)
	defer ctrl.Finish()

	varKey := "parent"
	refs := []string{"ref1", "ref2"}
	hubKey := "variable/hub/"
	key := hubKey + varKey
	r1, r2 := hubKey+refs[0], hubKey+refs[1]

	client.
		EXPECT().
		Do(ctx,
			vmock.Match("PRIORITYLIST.GETORCREATE", key, r1, r2),
		).
		Return(vmock.Result(
			vmock.ValkeyArray(
				vmock.ValkeyBlobString(r1),
				vmock.ValkeyBlobString(r2),
			),
		))

	list, found, err := adapter.GetOrCreateMetaPriorityList(ctx, varKey, "hub", refs)
	require.NoError(t, err)
	assert.True(t, found)
	assert.Equal(t, []string{r1, r2}, list)

	client.
		EXPECT().
		Do(ctx,
			vmock.Match("PRIORITYLIST.GETORCREATE", key, r1, r2),
		).
		Return(vmock.Result(vmock.ValkeyNil()))

	list, found, err = adapter.GetOrCreateMetaPriorityList(ctx, varKey, "hub", refs)
	require.NoError(t, err)
	assert.False(t, found)
	assert.Nil(t, list)
}

func TestGetOrCreateMetaHashSet(t *testing.T) {
	adapter, client, ctx, ctrl := newAdapterWithMock(t)
	defer ctrl.Finish()

	varKey := "color"
	strKeyInput := "strKey"
	setKeyInput := "setKey"
	hubKey := "variable/hub/"
	key := hubKey + varKey
	strKey := hubKey + strKeyInput
	setKey := hubKey + setKeyInput
	wantVal := "blue"

	client.
		EXPECT().
		Do(ctx,
			vmock.Match("HASHSET.GETORCREATE", key, strKey, setKey),
		).
		Return(vmock.Result(vmock.ValkeyBlobString(wantVal)))

	got, found, err := adapter.GetOrCreateMetaHashSet(ctx, varKey, "hub", strKeyInput, setKeyInput)
	require.NoError(t, err)
	assert.True(t, found)
	assert.Equal(t, wantVal, got)

	client.
		EXPECT().
		Do(ctx,
			vmock.Match("HASHSET.GETORCREATE", key, strKey, setKey),
		).
		Return(vmock.Result(vmock.ValkeyNil()))

	got, found, err = adapter.GetOrCreateMetaHashSet(ctx, varKey, "hub", strKeyInput, setKeyInput)
	require.NoError(t, err)
	assert.False(t, found)
	assert.Empty(t, got)
}

func TestWithValkeyAuditStreamExpiryOption(t *testing.T) {
	defaultTTL := 30 * 24 * time.Hour

	a1 := NewValkeyAdapter(nil, logr.Discard())
	assert.Equal(t, defaultTTL, a1.valkeyAuditStreamExpiry)

	customTTL := 12 * time.Hour
	a2 := NewValkeyAdapter(nil, logr.Discard(),
		WithValkeyAuditStreamExpiry(customTTL),
	)
	assert.Equal(t, customTTL, a2.valkeyAuditStreamExpiry)
}<|MERGE_RESOLUTION|>--- conflicted
+++ resolved
@@ -96,7 +96,6 @@
 	assert.Equal(t, expected, got)
 }
 
-<<<<<<< HEAD
 func TestGetMap(t *testing.T) {
 	adapter, client, ctx, ctrl := newAdapterWithMock(t)
 	defer ctrl.Finish()
@@ -111,7 +110,7 @@
 			"c": vmock.ValkeyBlobString("3.14"),
 		})))
 
-	got, err := adapter.GetMap(ctx, "myhash")
+	got, err := adapter.GetMap(ctx, "hub", "myhash")
 	assert.NoError(t, err)
 
 	expected := map[string]string{
@@ -123,25 +122,6 @@
 	assert.Equal(t, expected, got)
 }
 
-func TestGetOperationDef(t *testing.T) {
-	adapter := NewValkeyAdapter(nil, logr.Discard(), "hub")
-
-	cases := []struct {
-		op   mdaiv1.VariableUpdateOperation
-		want bool
-	}{
-		{VariableUpdateSet, true},
-		{VariableUpdateIntIncrBy, true},
-		{mdaiv1.VariableUpdateOperation("unknown"), false},
-	}
-	for _, c := range cases {
-		_, ok := adapter.GetOperationDef(c.op)
-		assert.Equal(t, c.want, ok, "operation %q", c.op)
-	}
-}
-
-=======
->>>>>>> 5d25e42c
 func TestDeleteKeysWithPrefixUsingScan(t *testing.T) {
 	adapter, client, ctx, ctrl := newAdapterWithMock(t)
 	defer ctrl.Finish()
